--- conflicted
+++ resolved
@@ -23,12 +23,7 @@
  * <pre>
  * val myMap = PersistentState.newMap(CassandraStorageConfig)
  * </pre>
-<<<<<<< HEAD
-=======
- * Java API.
->>>>>>> c73bb89f
  * <p/>
- *
  * Example Java usage:
  * <pre>
  * TransactionalMap myMap = PersistentState.newMap(new CassandraStorageConfig());
@@ -58,43 +53,7 @@
 }
 
 /**
-<<<<<<< HEAD
  * Implementation of <tt>PersistentMap</tt> for every concrete 
-=======
- * Base class for all persistent transactional map implementations should extend.
- * Implements a Unit of Work, records changes into a change set.
- *
- * Not thread-safe, but should only be using from within an Actor, e.g. one single thread at a time.
- *
- * @author <a href="http://jonasboner.com">Jonas Bon&#233;r</a>
- */
-abstract class PersistentMap extends TransactionalMap[AnyRef, AnyRef] {
-
-  // FIXME: need to handle remove in another changeSet
-  protected[akka] val changeSet = new HashMap[AnyRef, AnyRef]
-
-  def getRange(start: Option[AnyRef], count: Int)
-
-  // ---- For Transactional ----
-  override def begin = {}
-
-  override def rollback = changeSet.clear
- 
-  // ---- For scala.collection.mutable.Map ----
-  override def put(key: AnyRef, value: AnyRef): Option[AnyRef] = {
-    verifyTransaction
-    changeSet += key -> value
-    None // always return None to speed up writes (else need to go to DB to get
-  }
-
-  override def -=(key: AnyRef) = remove(key)
-
-  override def update(key: AnyRef, value: AnyRef) = put(key, value)
-}
-
-/**
- * Implementation of <tt>PersistentMap</tt> for every concrete
->>>>>>> c73bb89f
  * storage will have the same workflow. This abstracts the workflow.
  *
  * Subclasses just need to provide the actual concrete instance for the
@@ -102,14 +61,10 @@
  *
  * @author <a href="http://jonasboner.com">Jonas Bon&#233;r</a>
  */
-<<<<<<< HEAD
 trait PersistentMap extends scala.collection.mutable.Map[AnyRef, AnyRef] with Transactional with Committable {
   protected val newAndUpdatedEntries = TransactionalState.newMap[AnyRef, AnyRef]
   protected val removedEntries = TransactionalState.newMap[AnyRef, AnyRef]
   protected val shouldClearOnCommit = TransactionalRef[Boolean]()
-=======
-abstract class TemplatePersistentMap extends PersistentMap {
->>>>>>> c73bb89f
 
   // to be concretized in subclasses
   val storage: MapStorage
@@ -198,11 +153,7 @@
  *
  * @author <a href="http://debasishg.blogspot.com">Debasish Ghosh</a>
  */
-<<<<<<< HEAD
 class CassandraPersistentMap extends PersistentMap {
-=======
-class CassandraPersistentMap extends TemplatePersistentMap {
->>>>>>> c73bb89f
   val storage = CassandraStorage
 }
 
@@ -211,11 +162,7 @@
  *
  * @author <a href="http://debasishg.blogspot.com">Debasish Ghosh</a>
  */
-<<<<<<< HEAD
 class MongoPersistentMap extends PersistentMap {
-=======
-class MongoPersistentMap extends TemplatePersistentMap {
->>>>>>> c73bb89f
   val storage = MongoStorage
 }
 
@@ -224,7 +171,6 @@
  *
  * @author <a href="http://jonasboner.com">Jonas Bon&#233;r</a>
  */
-<<<<<<< HEAD
 trait PersistentVector extends RandomAccessSeq[AnyRef] with Transactional with Committable {
   protected val newElems = TransactionalState.newVector[AnyRef]
   protected val updatedElems = TransactionalState.newMap[Int, AnyRef]
@@ -239,25 +185,8 @@
     for (entry <- updatedElems) storage.updateVectorStorageEntryFor(uuid, entry._1, entry._2)
     newElems.clear
     updatedElems.clear
-=======
-abstract class PersistentVector extends TransactionalVector[AnyRef] {
-
-  // FIXME: need to handle remove in another changeSet
-  protected[akka] val changeSet = new ArrayBuffer[AnyRef]
-
-  // ---- For Transactional ----
-  override def begin = {}
-
-  override def rollback = changeSet.clear
-
-  // ---- For TransactionalVector ----
-  override def add(value: AnyRef) = {
-    verifyTransaction
-    changeSet += value
->>>>>>> c73bb89f
-  }
-
-<<<<<<< HEAD
+  }
+
   def +(elem: AnyRef) = add(elem)
   
   def add(elem: AnyRef) = { 
@@ -266,16 +195,6 @@
   }
  
   def apply(index: Int): AnyRef = get(index)
-=======
-/**
- * Implements a template for a concrete persistent transactional vector based storage.
- *
- * @author <a href="http://debasishg.blogspot.com">Debasish Ghosh</a>
- */
-abstract class TemplatePersistentVector extends PersistentVector {
-
-  val storage: VectorStorage
->>>>>>> c73bb89f
 
   def get(index: Int): AnyRef = {
     if (newElems.size > index) newElems(index)
@@ -328,11 +247,7 @@
  *
  * @author <a href="http://jonasboner.com">Jonas Bon&#233;r</a>
  */
-<<<<<<< HEAD
 class CassandraPersistentVector extends PersistentVector {
-=======
-class CassandraPersistentVector extends TemplatePersistentVector {
->>>>>>> c73bb89f
   val storage = CassandraStorage
 }
 
@@ -341,7 +256,6 @@
  *
  * @author <a href="http://debasishg.blogspot.com">Debaissh Ghosh</a>
  */
-<<<<<<< HEAD
 class MongoPersistentVector extends PersistentVector {
   val storage = MongoStorage
 } 
@@ -354,13 +268,6 @@
 trait PersistentRef extends Transactional with Committable {
   protected val ref = new TransactionalRef[AnyRef]
   
-=======
-class MongoPersistentVector extends TemplatePersistentVector {
-  val storage = MongoStorage
-} 
-
-abstract class PersistentRef extends TransactionalRef[AnyRef] {
->>>>>>> c73bb89f
   val storage: RefStorage
 
   def commit = if (ref.isDefined) {
