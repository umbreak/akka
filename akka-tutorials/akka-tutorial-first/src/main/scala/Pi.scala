/**
 * Copyright (C) 2009-2011 Typesafe Inc. <http://www.typesafe.com>
 */
package akka.tutorial.first.scala

//#imports
import java.util.concurrent.CountDownLatch
import akka.actor._
import akka.routing._
//#imports

//#app
object Pi extends App {

  calculate(nrOfWorkers = 4, nrOfElements = 10000, nrOfMessages = 10000)

  //#actors-and-messages
  //#messages
  sealed trait PiMessage
  case object Calculate extends PiMessage
  case class Work(start: Int, nrOfElements: Int) extends PiMessage
  case class Result(value: Double) extends PiMessage
  //#messages

  //#worker
  class Worker extends Actor {

    //#calculatePiFor
    def calculatePiFor(start: Int, nrOfElements: Int): Double = {
      var acc = 0.0
      for (i ← start until (start + nrOfElements))
        acc += 4.0 * (1 - (i % 2) * 2) / (2 * i + 1)
      acc
    }
    //#calculatePiFor

    def receive = {
      case Work(start, nrOfElements) ⇒
        sender ! Result(calculatePiFor(start, nrOfElements)) // perform the work
    }
  }
  //#worker

  //#master
  class Master(nrOfWorkers: Int, nrOfMessages: Int, nrOfElements: Int, latch: CountDownLatch)
    extends Actor {

    var pi: Double = _
    var nrOfResults: Int = _
    var start: Long = _

    //#create-router
    val router = context.actorOf(Props(new Worker).withRouter(RoundRobinRouter(nrOfInstances = nrOfWorkers)), "pi")
    //#create-router

    //#master-receive
    def receive = {
      //#handle-messages
      case Calculate ⇒
        for (i ← 0 until nrOfMessages) router ! Work(i * nrOfElements, nrOfElements)
      case Result(value) ⇒
        pi += value
        nrOfResults += 1
<<<<<<< HEAD
        // Stops this actor and all its supervised children
        if (nrOfResults == nrOfMessages) self.stop()
      //#handle-messages
=======

        // Stop this actor and all its supervised children
        if (nrOfResults == nrOfMessages) context.stop(self)
>>>>>>> 49837e47
    }
    //#master-receive

    override def preStart() {
      start = System.currentTimeMillis
    }

    override def postStop() {
      println(
        "\n\tPi estimate: \t\t%s\n\tCalculation time: \t%s millis"
          .format(pi, (System.currentTimeMillis - start)))
      latch.countDown()
    }
  }
  //#master
  //#actors-and-messages

  def calculate(nrOfWorkers: Int, nrOfElements: Int, nrOfMessages: Int) {
    // Create an Akka system
    val system = ActorSystem("PiSystem")

    // this latch is only plumbing to know when the calculation is completed
    val latch = new CountDownLatch(1)

    // create the master
    val master = system.actorOf(Props(new Master(nrOfWorkers, nrOfMessages, nrOfElements, latch)), "master")

    // start the calculation
    master ! Calculate

    // wait for master to shut down
    latch.await()

    // Shut down the system
    system.shutdown()
  }
}
//#app<|MERGE_RESOLUTION|>--- conflicted
+++ resolved
@@ -61,15 +61,9 @@
       case Result(value) ⇒
         pi += value
         nrOfResults += 1
-<<<<<<< HEAD
         // Stops this actor and all its supervised children
-        if (nrOfResults == nrOfMessages) self.stop()
+        if (nrOfResults == nrOfMessages) context.stop(self)
       //#handle-messages
-=======
-
-        // Stop this actor and all its supervised children
-        if (nrOfResults == nrOfMessages) context.stop(self)
->>>>>>> 49837e47
     }
     //#master-receive
 
